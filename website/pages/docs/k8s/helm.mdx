--- conflicted
+++ resolved
@@ -747,7 +747,7 @@
     to opt-in to Connect injection. If this is true, pods can use the same annotation
     to explicitly opt-out of injection.
 
-<<<<<<< HEAD
+
   - `healthChecks` ((#v-connectinject-healthChecks)) - Synchronization of Kubernetes health probes with Consul.
 
     - `enabled` ((#v-connectinject-healthChecks-enabled)) (`boolean: true`) - Enables the health check controller causing k8s health probes to synchronize with Consul to influence service mesh traffic.
@@ -755,10 +755,8 @@
     - `reconcilePeriod` ((#v-connectinject-healthChecks-reconcilePeriod)) (`string: "1m"`) - If
       `healthChecks.enabled` is set to true, sets the full sync reconcile period of the health checks controller.
 
-  - `imageConsul` ((#v-connectinject-imageConsul)) (`string: global.image`) - The name of the Docker
-=======
   - `imageConsul` ((#v-connectinject-imageconsul)) (`string: global.image`) - The name of the Docker
->>>>>>> 031ab3f4
+
     image (including any tag) for Consul. This is used for proxy service registration, Envoy configuration, etc.
 
   - `namespaceSelector` ((#v-connectinject-namespaceselector)) (`string: ""`) - A [selector](https://
