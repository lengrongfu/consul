package proxycfg

import (
	"context"
	"fmt"
	"sync"
	"testing"

	"github.com/hashicorp/consul/agent/cache"
	cachetype "github.com/hashicorp/consul/agent/cache-types"
	"github.com/hashicorp/consul/agent/consul/discoverychain"
	"github.com/hashicorp/consul/agent/structs"
	"github.com/hashicorp/consul/sdk/testutil"
	"github.com/stretchr/testify/require"
)

func TestStateChanged(t *testing.T) {
	tests := []struct {
		name   string
		ns     *structs.NodeService
		token  string
		mutate func(ns structs.NodeService, token string) (*structs.NodeService, string)
		want   bool
	}{
		{
			name: "nil node service",
			ns:   structs.TestNodeServiceProxy(t),
			mutate: func(ns structs.NodeService, token string) (*structs.NodeService, string) {
				return nil, token
			},
			want: true,
		},
		{
			name: "same service",
			ns:   structs.TestNodeServiceProxy(t),
			mutate: func(ns structs.NodeService, token string) (*structs.NodeService, string) {
				return &ns, token
			}, want: false,
		},
		{
			name:  "same service, different token",
			ns:    structs.TestNodeServiceProxy(t),
			token: "foo",
			mutate: func(ns structs.NodeService, token string) (*structs.NodeService, string) {
				return &ns, "bar"
			},
			want: true,
		},
		{
			name:  "different service ID",
			ns:    structs.TestNodeServiceProxy(t),
			token: "foo",
			mutate: func(ns structs.NodeService, token string) (*structs.NodeService, string) {
				ns.ID = "badger"
				return &ns, token
			},
			want: true,
		},
		{
			name:  "different address",
			ns:    structs.TestNodeServiceProxy(t),
			token: "foo",
			mutate: func(ns structs.NodeService, token string) (*structs.NodeService, string) {
				ns.Address = "10.10.10.10"
				return &ns, token
			},
			want: true,
		},
		{
			name:  "different port",
			ns:    structs.TestNodeServiceProxy(t),
			token: "foo",
			mutate: func(ns structs.NodeService, token string) (*structs.NodeService, string) {
				ns.Port = 12345
				return &ns, token
			},
			want: true,
		},
		{
			name:  "different service kind",
			ns:    structs.TestNodeServiceProxy(t),
			token: "foo",
			mutate: func(ns structs.NodeService, token string) (*structs.NodeService, string) {
				ns.Kind = ""
				return &ns, token
			},
			want: true,
		},
		{
			name:  "different proxy target",
			ns:    structs.TestNodeServiceProxy(t),
			token: "foo",
			mutate: func(ns structs.NodeService, token string) (*structs.NodeService, string) {
				ns.Proxy.DestinationServiceName = "badger"
				return &ns, token
			},
			want: true,
		},
		{
			name:  "different proxy upstreams",
			ns:    structs.TestNodeServiceProxy(t),
			token: "foo",
			mutate: func(ns structs.NodeService, token string) (*structs.NodeService, string) {
				ns.Proxy.Upstreams = nil
				return &ns, token
			},
			want: true,
		},
	}

	for _, tt := range tests {
		t.Run(tt.name, func(t *testing.T) {
			require := require.New(t)
			state, err := newState(tt.ns, tt.token)
			require.NoError(err)
			otherNS, otherToken := tt.mutate(*tt.ns, tt.token)
			require.Equal(tt.want, state.Changed(otherNS, otherToken))
		})
	}
}

type testCacheNotifierRequest struct {
	cacheType string
	request   cache.Request
	ch        chan<- cache.UpdateEvent
}

type testCacheNotifier struct {
	lock      sync.RWMutex
	notifiers map[string]testCacheNotifierRequest
}

func newTestCacheNotifier() *testCacheNotifier {
	return &testCacheNotifier{
		notifiers: make(map[string]testCacheNotifierRequest),
	}
}

func (cn *testCacheNotifier) Notify(ctx context.Context, t string, r cache.Request, correlationId string, ch chan<- cache.UpdateEvent) error {
	cn.lock.Lock()
	cn.notifiers[correlationId] = testCacheNotifierRequest{t, r, ch}
	cn.lock.Unlock()
	return nil
}

func (cn *testCacheNotifier) getNotifierRequest(t testing.TB, correlationId string) testCacheNotifierRequest {
	cn.lock.RLock()
	req, ok := cn.notifiers[correlationId]
	cn.lock.RUnlock()
	require.True(t, ok, "Correlation ID: %s is missing", correlationId)
	return req
}

func (cn *testCacheNotifier) getChanForCorrelationId(t testing.TB, correlationId string) chan<- cache.UpdateEvent {
	req := cn.getNotifierRequest(t, correlationId)
	require.NotNil(t, req.ch)
	return req.ch
}

func (cn *testCacheNotifier) sendNotification(t testing.TB, correlationId string, event cache.UpdateEvent) {
	cn.getChanForCorrelationId(t, correlationId) <- event
}

func (cn *testCacheNotifier) verifyWatch(t testing.TB, correlationId string) (string, cache.Request) {
	// t.Logf("Watches: %+v", cn.notifiers)
	req := cn.getNotifierRequest(t, correlationId)
	require.NotNil(t, req.ch)
	return req.cacheType, req.request
}

type verifyWatchRequest func(t testing.TB, cacheType string, request cache.Request)

func genVerifyDCSpecificWatch(expectedCacheType string, expectedDatacenter string) verifyWatchRequest {
	return func(t testing.TB, cacheType string, request cache.Request) {
		require.Equal(t, expectedCacheType, cacheType)

		reqReal, ok := request.(*structs.DCSpecificRequest)
		require.True(t, ok)
		require.Equal(t, expectedDatacenter, reqReal.Datacenter)
	}
}

func genVerifyRootsWatch(expectedDatacenter string) verifyWatchRequest {
	return genVerifyDCSpecificWatch(cachetype.ConnectCARootName, expectedDatacenter)
}

func genVerifyListServicesWatch(expectedDatacenter string) verifyWatchRequest {
	return genVerifyDCSpecificWatch(cachetype.CatalogServiceListName, expectedDatacenter)
}

func verifyDatacentersWatch(t testing.TB, cacheType string, request cache.Request) {
	require.Equal(t, cachetype.CatalogDatacentersName, cacheType)

	_, ok := request.(*structs.DatacentersRequest)
	require.True(t, ok)
}

func genVerifyLeafWatch(expectedService string, expectedDatacenter string) verifyWatchRequest {
	return func(t testing.TB, cacheType string, request cache.Request) {
		require.Equal(t, cachetype.ConnectCALeafName, cacheType)

		reqReal, ok := request.(*cachetype.ConnectCALeafRequest)
		require.True(t, ok)
		require.Equal(t, expectedDatacenter, reqReal.Datacenter)
		require.Equal(t, expectedService, reqReal.Service)
	}
}

func genVerifyResolverWatch(expectedService, expectedDatacenter, expectedKind string) verifyWatchRequest {
	return func(t testing.TB, cacheType string, request cache.Request) {
		require.Equal(t, cachetype.ConfigEntriesName, cacheType)

		reqReal, ok := request.(*structs.ConfigEntryQuery)
		require.True(t, ok)
		require.Equal(t, expectedDatacenter, reqReal.Datacenter)
		require.Equal(t, expectedService, reqReal.Name)
		require.Equal(t, expectedKind, reqReal.Kind)
	}
}

func genVerifyIntentionWatch(expectedService string, expectedDatacenter string) verifyWatchRequest {
	return func(t testing.TB, cacheType string, request cache.Request) {
		require.Equal(t, cachetype.IntentionMatchName, cacheType)

		reqReal, ok := request.(*structs.IntentionQueryRequest)
		require.True(t, ok)
		require.Equal(t, expectedDatacenter, reqReal.Datacenter)
		require.NotNil(t, reqReal.Match)
		require.Equal(t, structs.IntentionMatchDestination, reqReal.Match.Type)
		require.Len(t, reqReal.Match.Entries, 1)
		require.Equal(t, structs.IntentionDefaultNamespace, reqReal.Match.Entries[0].Namespace)
		require.Equal(t, expectedService, reqReal.Match.Entries[0].Name)
	}
}

func genVerifyPreparedQueryWatch(expectedName string, expectedDatacenter string) verifyWatchRequest {
	return func(t testing.TB, cacheType string, request cache.Request) {
		require.Equal(t, cachetype.PreparedQueryName, cacheType)

		reqReal, ok := request.(*structs.PreparedQueryExecuteRequest)
		require.True(t, ok)
		require.Equal(t, expectedDatacenter, reqReal.Datacenter)
		require.Equal(t, expectedName, reqReal.QueryIDOrName)
		require.Equal(t, true, reqReal.Connect)
	}
}

func genVerifyDiscoveryChainWatch(expected *structs.DiscoveryChainRequest) verifyWatchRequest {
	return func(t testing.TB, cacheType string, request cache.Request) {
		require.Equal(t, cachetype.CompiledDiscoveryChainName, cacheType)

		reqReal, ok := request.(*structs.DiscoveryChainRequest)
		require.True(t, ok)
		require.Equal(t, expected, reqReal)
	}
}

func genVerifyGatewayWatch(expectedDatacenter string) verifyWatchRequest {
	return func(t testing.TB, cacheType string, request cache.Request) {
		require.Equal(t, cachetype.InternalServiceDumpName, cacheType)

		reqReal, ok := request.(*structs.ServiceDumpRequest)
		require.True(t, ok)
		require.Equal(t, expectedDatacenter, reqReal.Datacenter)
		require.True(t, reqReal.UseServiceKind)
		require.Equal(t, structs.ServiceKindMeshGateway, reqReal.ServiceKind)
		require.Equal(t, structs.DefaultEnterpriseMeta(), &reqReal.EnterpriseMeta)
	}
}

func genVerifyServiceSpecificRequest(expectedCacheType, expectedService, expectedFilter, expectedDatacenter string, connect bool) verifyWatchRequest {
	return func(t testing.TB, cacheType string, request cache.Request) {
		require.Equal(t, expectedCacheType, cacheType)

		reqReal, ok := request.(*structs.ServiceSpecificRequest)
		require.True(t, ok)
		require.Equal(t, expectedDatacenter, reqReal.Datacenter)
		require.Equal(t, expectedService, reqReal.ServiceName)
		require.Equal(t, expectedFilter, reqReal.QueryOptions.Filter)
		require.Equal(t, connect, reqReal.Connect)
	}
}

func genVerifyServiceWatch(expectedService, expectedFilter, expectedDatacenter string, connect bool) verifyWatchRequest {
	return genVerifyServiceSpecificRequest(cachetype.HealthServicesName, expectedService, expectedFilter, expectedDatacenter, connect)
}

// This test is meant to exercise the various parts of the cache watching done by the state as
// well as its management of the ConfigSnapshot
//
// This test is expressly not calling Watch which in turn would execute the run function in a go
// routine. This allows the test to be fully synchronous and deterministic while still being able
// to validate the logic of most of the watching and state updating.
//
// The general strategy here is to
//
// 1. Initialize a state with a call to newState + setting some of the extra stuff like the CacheNotifier
//    We will not be using the CacheNotifier to send notifications but calling handleUpdate ourselves
// 2. Iterate through a list of verification stages performing validation and updates for each.
//    a. Ensure that the required watches are in place and validate they are correct
//    b. Process a bunch of UpdateEvents by calling handleUpdate
//    c. Validate that the ConfigSnapshot has been updated appropriately
func TestState_WatchesAndUpdates(t *testing.T) {
	t.Parallel()

	indexedRoots, issuedCert := TestCerts(t)

	rootWatchEvent := func() cache.UpdateEvent {
		return cache.UpdateEvent{
			CorrelationID: rootsWatchID,
			Result:        indexedRoots,
			Err:           nil,
		}
	}

	type verificationStage struct {
		requiredWatches map[string]verifyWatchRequest
		events          []cache.UpdateEvent
		verifySnapshot  func(t testing.TB, snap *ConfigSnapshot)
	}

	type testCase struct {
		// the state to operate on. the logger, source, cache,
		// ctx and cancel fields will be filled in by the test
		ns       structs.NodeService
		sourceDC string
		stages   []verificationStage
	}

	newConnectProxyCase := func(meshGatewayProxyConfigValue structs.MeshGatewayMode) testCase {
		ns := structs.NodeService{
			Kind:    structs.ServiceKindConnectProxy,
			ID:      "web-sidecar-proxy",
			Service: "web-sidecar-proxy",
			Address: "10.0.1.1",
			Port:    443,
			Proxy: structs.ConnectProxyConfig{
				DestinationServiceName: "web",
				Upstreams: structs.Upstreams{
					structs.Upstream{
						DestinationType: structs.UpstreamDestTypePreparedQuery,
						DestinationName: "query",
						LocalBindPort:   10001,
					},
					structs.Upstream{
						DestinationType: structs.UpstreamDestTypeService,
						DestinationName: "api",
						LocalBindPort:   10002,
					},
					structs.Upstream{
						DestinationType: structs.UpstreamDestTypeService,
						DestinationName: "api-failover-remote",
						Datacenter:      "dc2",
						LocalBindPort:   10003,
						MeshGateway: structs.MeshGatewayConfig{
							Mode: structs.MeshGatewayModeRemote,
						},
					},
					structs.Upstream{
						DestinationType: structs.UpstreamDestTypeService,
						DestinationName: "api-failover-local",
						Datacenter:      "dc2",
						LocalBindPort:   10004,
						MeshGateway: structs.MeshGatewayConfig{
							Mode: structs.MeshGatewayModeLocal,
						},
					},
					structs.Upstream{
						DestinationType: structs.UpstreamDestTypeService,
						DestinationName: "api-failover-direct",
						Datacenter:      "dc2",
						LocalBindPort:   10005,
						MeshGateway: structs.MeshGatewayConfig{
							Mode: structs.MeshGatewayModeNone,
						},
					},
					structs.Upstream{
						DestinationType: structs.UpstreamDestTypeService,
						DestinationName: "api-dc2",
						LocalBindPort:   10006,
					},
				},
			},
		}

		if meshGatewayProxyConfigValue != structs.MeshGatewayModeDefault {
			ns.Proxy.MeshGateway.Mode = meshGatewayProxyConfigValue
		}

		stage0 := verificationStage{
			requiredWatches: map[string]verifyWatchRequest{
				rootsWatchID:                    genVerifyRootsWatch("dc1"),
				leafWatchID:                     genVerifyLeafWatch("web", "dc1"),
				intentionsWatchID:               genVerifyIntentionWatch("web", "dc1"),
				"upstream:prepared_query:query": genVerifyPreparedQueryWatch("query", "dc1"),
				"discovery-chain:api": genVerifyDiscoveryChainWatch(&structs.DiscoveryChainRequest{
					Name:                 "api",
					EvaluateInDatacenter: "dc1",
					EvaluateInNamespace:  "default",
					Datacenter:           "dc1",
					OverrideMeshGateway: structs.MeshGatewayConfig{
						Mode: meshGatewayProxyConfigValue,
					},
				}),
				"discovery-chain:api-failover-remote?dc=dc2": genVerifyDiscoveryChainWatch(&structs.DiscoveryChainRequest{
					Name:                 "api-failover-remote",
					EvaluateInDatacenter: "dc2",
					EvaluateInNamespace:  "default",
					Datacenter:           "dc1",
					OverrideMeshGateway: structs.MeshGatewayConfig{
						Mode: structs.MeshGatewayModeRemote,
					},
				}),
				"discovery-chain:api-failover-local?dc=dc2": genVerifyDiscoveryChainWatch(&structs.DiscoveryChainRequest{
					Name:                 "api-failover-local",
					EvaluateInDatacenter: "dc2",
					EvaluateInNamespace:  "default",
					Datacenter:           "dc1",
					OverrideMeshGateway: structs.MeshGatewayConfig{
						Mode: structs.MeshGatewayModeLocal,
					},
				}),
				"discovery-chain:api-failover-direct?dc=dc2": genVerifyDiscoveryChainWatch(&structs.DiscoveryChainRequest{
					Name:                 "api-failover-direct",
					EvaluateInDatacenter: "dc2",
					EvaluateInNamespace:  "default",
					Datacenter:           "dc1",
					OverrideMeshGateway: structs.MeshGatewayConfig{
						Mode: structs.MeshGatewayModeNone,
					},
				}),
				"discovery-chain:api-dc2": genVerifyDiscoveryChainWatch(&structs.DiscoveryChainRequest{
					Name:                 "api-dc2",
					EvaluateInDatacenter: "dc1",
					EvaluateInNamespace:  "default",
					Datacenter:           "dc1",
					OverrideMeshGateway: structs.MeshGatewayConfig{
						Mode: meshGatewayProxyConfigValue,
					},
				}),
			},
			events: []cache.UpdateEvent{
				rootWatchEvent(),
				cache.UpdateEvent{
					CorrelationID: leafWatchID,
					Result:        issuedCert,
					Err:           nil,
				},
				cache.UpdateEvent{
					CorrelationID: "discovery-chain:api",
					Result: &structs.DiscoveryChainResponse{
						Chain: discoverychain.TestCompileConfigEntries(t, "api", "default", "dc1", "trustdomain.consul", "dc1",
							func(req *discoverychain.CompileRequest) {
								req.OverrideMeshGateway.Mode = meshGatewayProxyConfigValue
							}),
					},
					Err: nil,
				},
				cache.UpdateEvent{
					CorrelationID: "discovery-chain:api-failover-remote?dc=dc2",
					Result: &structs.DiscoveryChainResponse{
						Chain: discoverychain.TestCompileConfigEntries(t, "api-failover-remote", "default", "dc2", "trustdomain.consul", "dc1",
							func(req *discoverychain.CompileRequest) {
								req.OverrideMeshGateway.Mode = structs.MeshGatewayModeRemote
							}),
					},
					Err: nil,
				},
				cache.UpdateEvent{
					CorrelationID: "discovery-chain:api-failover-local?dc=dc2",
					Result: &structs.DiscoveryChainResponse{
						Chain: discoverychain.TestCompileConfigEntries(t, "api-failover-local", "default", "dc2", "trustdomain.consul", "dc1",
							func(req *discoverychain.CompileRequest) {
								req.OverrideMeshGateway.Mode = structs.MeshGatewayModeLocal
							}),
					},
					Err: nil,
				},
				cache.UpdateEvent{
					CorrelationID: "discovery-chain:api-failover-direct?dc=dc2",
					Result: &structs.DiscoveryChainResponse{
						Chain: discoverychain.TestCompileConfigEntries(t, "api-failover-direct", "default", "dc2", "trustdomain.consul", "dc1",
							func(req *discoverychain.CompileRequest) {
								req.OverrideMeshGateway.Mode = structs.MeshGatewayModeNone
							}),
					},
					Err: nil,
				},
				cache.UpdateEvent{
					CorrelationID: "discovery-chain:api-dc2",
					Result: &structs.DiscoveryChainResponse{
						Chain: discoverychain.TestCompileConfigEntries(t, "api-dc2", "default", "dc1", "trustdomain.consul", "dc1",
							func(req *discoverychain.CompileRequest) {
								req.OverrideMeshGateway.Mode = meshGatewayProxyConfigValue
							},
							&structs.ServiceResolverConfigEntry{
								Kind: structs.ServiceResolver,
								Name: "api-dc2",
								Redirect: &structs.ServiceResolverRedirect{
									Service:    "api",
									Datacenter: "dc2",
								},
							},
						),
					},
					Err: nil,
				},
			},
			verifySnapshot: func(t testing.TB, snap *ConfigSnapshot) {
				require.True(t, snap.Valid())
				require.True(t, snap.MeshGateway.IsEmpty())
				require.Equal(t, indexedRoots, snap.Roots)

				require.Equal(t, issuedCert, snap.ConnectProxy.Leaf)
				require.Len(t, snap.ConnectProxy.DiscoveryChain, 5, "%+v", snap.ConnectProxy.DiscoveryChain)
				require.Len(t, snap.ConnectProxy.WatchedUpstreams, 5, "%+v", snap.ConnectProxy.WatchedUpstreams)
				require.Len(t, snap.ConnectProxy.WatchedUpstreamEndpoints, 5, "%+v", snap.ConnectProxy.WatchedUpstreamEndpoints)
				require.Len(t, snap.ConnectProxy.WatchedGateways, 5, "%+v", snap.ConnectProxy.WatchedGateways)
				require.Len(t, snap.ConnectProxy.WatchedGatewayEndpoints, 5, "%+v", snap.ConnectProxy.WatchedGatewayEndpoints)

				require.Len(t, snap.ConnectProxy.WatchedServiceChecks, 0, "%+v", snap.ConnectProxy.WatchedServiceChecks)
				require.Len(t, snap.ConnectProxy.PreparedQueryEndpoints, 0, "%+v", snap.ConnectProxy.PreparedQueryEndpoints)
			},
		}

		stage1 := verificationStage{
			requiredWatches: map[string]verifyWatchRequest{
				"upstream-target:api.default.dc1:api":                                        genVerifyServiceWatch("api", "", "dc1", true),
				"upstream-target:api-failover-remote.default.dc2:api-failover-remote?dc=dc2": genVerifyServiceWatch("api-failover-remote", "", "dc2", true),
				"upstream-target:api-failover-local.default.dc2:api-failover-local?dc=dc2":   genVerifyServiceWatch("api-failover-local", "", "dc2", true),
				"upstream-target:api-failover-direct.default.dc2:api-failover-direct?dc=dc2": genVerifyServiceWatch("api-failover-direct", "", "dc2", true),
				"mesh-gateway:dc2:api-failover-remote?dc=dc2":                                genVerifyGatewayWatch("dc2"),
				"mesh-gateway:dc1:api-failover-local?dc=dc2":                                 genVerifyGatewayWatch("dc1"),
			},
			verifySnapshot: func(t testing.TB, snap *ConfigSnapshot) {
				require.True(t, snap.Valid())
				require.True(t, snap.MeshGateway.IsEmpty())
				require.Equal(t, indexedRoots, snap.Roots)

				require.Equal(t, issuedCert, snap.ConnectProxy.Leaf)
				require.Len(t, snap.ConnectProxy.DiscoveryChain, 5, "%+v", snap.ConnectProxy.DiscoveryChain)
				require.Len(t, snap.ConnectProxy.WatchedUpstreams, 5, "%+v", snap.ConnectProxy.WatchedUpstreams)
				require.Len(t, snap.ConnectProxy.WatchedUpstreamEndpoints, 5, "%+v", snap.ConnectProxy.WatchedUpstreamEndpoints)
				require.Len(t, snap.ConnectProxy.WatchedGateways, 5, "%+v", snap.ConnectProxy.WatchedGateways)
				require.Len(t, snap.ConnectProxy.WatchedGatewayEndpoints, 5, "%+v", snap.ConnectProxy.WatchedGatewayEndpoints)

				require.Len(t, snap.ConnectProxy.WatchedServiceChecks, 0, "%+v", snap.ConnectProxy.WatchedServiceChecks)
				require.Len(t, snap.ConnectProxy.PreparedQueryEndpoints, 0, "%+v", snap.ConnectProxy.PreparedQueryEndpoints)
			},
		}

		if meshGatewayProxyConfigValue == structs.MeshGatewayModeLocal {
			stage1.requiredWatches["mesh-gateway:dc1:api-dc2"] = genVerifyGatewayWatch("dc1")
		}

		return testCase{
			ns:       ns,
			sourceDC: "dc1",
			stages:   []verificationStage{stage0, stage1},
		}
	}

	cases := map[string]testCase{
		"initial-gateway": testCase{
			ns: structs.NodeService{
				Kind:    structs.ServiceKindMeshGateway,
				ID:      "mesh-gateway",
				Service: "mesh-gateway",
				Address: "10.0.1.1",
				Port:    443,
			},
			sourceDC: "dc1",
			stages: []verificationStage{
				verificationStage{
					requiredWatches: map[string]verifyWatchRequest{
						rootsWatchID:       genVerifyRootsWatch("dc1"),
						serviceListWatchID: genVerifyListServicesWatch("dc1"),
						datacentersWatchID: verifyDatacentersWatch,
					},
					verifySnapshot: func(t testing.TB, snap *ConfigSnapshot) {
						require.False(t, snap.Valid(), "gateway without root is not valid")
						require.True(t, snap.ConnectProxy.IsEmpty())
					},
				},
				verificationStage{
					events: []cache.UpdateEvent{
						rootWatchEvent(),
					},
					verifySnapshot: func(t testing.TB, snap *ConfigSnapshot) {
						require.False(t, snap.Valid(), "gateway without services is valid")
						require.True(t, snap.ConnectProxy.IsEmpty())
						require.Equal(t, indexedRoots, snap.Roots)
						require.Empty(t, snap.MeshGateway.WatchedServices)
						require.False(t, snap.MeshGateway.WatchedServicesSet)
						require.Empty(t, snap.MeshGateway.WatchedDatacenters)
						require.Empty(t, snap.MeshGateway.ServiceGroups)
						require.Empty(t, snap.MeshGateway.ServiceResolvers)
						require.Empty(t, snap.MeshGateway.GatewayGroups)
					},
				},
				verificationStage{
					events: []cache.UpdateEvent{
						cache.UpdateEvent{
							CorrelationID: serviceListWatchID,
							Result: &structs.IndexedServiceList{
								Services: make(structs.ServiceList, 0),
							},
							Err: nil,
						},
					},
					verifySnapshot: func(t testing.TB, snap *ConfigSnapshot) {
						require.True(t, snap.Valid(), "gateway with empty service list is valid")
						require.True(t, snap.ConnectProxy.IsEmpty())
						require.Equal(t, indexedRoots, snap.Roots)
						require.Empty(t, snap.MeshGateway.WatchedServices)
						require.True(t, snap.MeshGateway.WatchedServicesSet)
						require.Empty(t, snap.MeshGateway.WatchedDatacenters)
						require.Empty(t, snap.MeshGateway.ServiceGroups)
						require.Empty(t, snap.MeshGateway.ServiceResolvers)
						require.Empty(t, snap.MeshGateway.GatewayGroups)
					},
				},
			},
		},
		"mesh-gateway-do-not-cancel-service-watches": testCase{
			ns: structs.NodeService{
				Kind:    structs.ServiceKindMeshGateway,
				ID:      "mesh-gateway",
				Service: "mesh-gateway",
				Address: "10.0.1.1",
				Port:    443,
			},
			sourceDC: "dc1",
			stages: []verificationStage{
				verificationStage{
					requiredWatches: map[string]verifyWatchRequest{
						rootsWatchID:       genVerifyRootsWatch("dc1"),
						serviceListWatchID: genVerifyListServicesWatch("dc1"),
						datacentersWatchID: verifyDatacentersWatch,
					},
					events: []cache.UpdateEvent{
						rootWatchEvent(),
						cache.UpdateEvent{
							CorrelationID: serviceListWatchID,
							Result: &structs.IndexedServiceList{
								Services: structs.ServiceList{
									{Name: "web"},
								},
							},
							Err: nil,
						},
					},
					verifySnapshot: func(t testing.TB, snap *ConfigSnapshot) {
						require.True(t, snap.Valid(), "gateway with service list is valid")
						require.Len(t, snap.MeshGateway.WatchedServices, 1)
						require.True(t, snap.MeshGateway.WatchedServicesSet)
					},
				},
				verificationStage{
					events: []cache.UpdateEvent{
						cache.UpdateEvent{
							CorrelationID: serviceListWatchID,
							Result: &structs.IndexedServiceList{
								Services: structs.ServiceList{
									{Name: "web"},
									{Name: "api"},
								},
							},
							Err: nil,
						},
					},
					verifySnapshot: func(t testing.TB, snap *ConfigSnapshot) {
						require.True(t, snap.Valid(), "gateway with service list is valid")
						require.Len(t, snap.MeshGateway.WatchedServices, 2)
						require.True(t, snap.MeshGateway.WatchedServicesSet)
					},
				},
			},
		},
		"ingress-gateway": testCase{
			ns: structs.NodeService{
				Kind:    structs.ServiceKindIngressGateway,
				ID:      "ingress-gateway",
				Service: "ingress-gateway",
				Address: "10.0.1.1",
			},
			sourceDC: "dc1",
			stages: []verificationStage{
				verificationStage{
					requiredWatches: map[string]verifyWatchRequest{
						rootsWatchID: genVerifyRootsWatch("dc1"),
						leafWatchID:  genVerifyLeafWatch("ingress-gateway", "dc1"),
					},
					verifySnapshot: func(t testing.TB, snap *ConfigSnapshot) {
						require.False(t, snap.Valid(), "gateway without root is not valid")
						require.True(t, snap.IngressGateway.IsEmpty())
					},
				},
				verificationStage{
					events: []cache.UpdateEvent{
						rootWatchEvent(),
					},
					verifySnapshot: func(t testing.TB, snap *ConfigSnapshot) {
						require.False(t, snap.Valid(), "gateway without leaf is not valid")
						require.Equal(t, indexedRoots, snap.Roots)
					},
				},
				verificationStage{
					events: []cache.UpdateEvent{
						cache.UpdateEvent{
							CorrelationID: leafWatchID,
							Result:        issuedCert,
							Err:           nil,
						},
					},
					verifySnapshot: func(t testing.TB, snap *ConfigSnapshot) {
						require.True(t, snap.Valid(), "gateway with root and leaf certs is valid")
						require.Equal(t, issuedCert, snap.IngressGateway.Leaf)
					},
				},
				verificationStage{
					events: []cache.UpdateEvent{
						cache.UpdateEvent{
							CorrelationID: gatewayServicesWatchID,
							Result: &structs.IndexedGatewayServices{
								Services: structs.GatewayServices{
									{
										Gateway: structs.NewServiceID("ingress-gateway", nil),
										Service: structs.NewServiceID("api", nil),
										Port:    9999,
									},
								},
							},
							Err: nil,
						},
					},
					verifySnapshot: func(t testing.TB, snap *ConfigSnapshot) {
						require.Len(t, snap.IngressGateway.Upstreams, 1)
						require.Len(t, snap.IngressGateway.WatchedDiscoveryChains, 1)
						require.Contains(t, snap.IngressGateway.WatchedDiscoveryChains, "api")
					},
				},
				verificationStage{
					requiredWatches: map[string]verifyWatchRequest{
						"discovery-chain:api": genVerifyDiscoveryChainWatch(&structs.DiscoveryChainRequest{
							Name:                 "api",
							EvaluateInDatacenter: "dc1",
							EvaluateInNamespace:  "default",
							Datacenter:           "dc1",
						}),
					},
					events: []cache.UpdateEvent{
						cache.UpdateEvent{
							CorrelationID: "discovery-chain:api",
							Result: &structs.DiscoveryChainResponse{
								Chain: discoverychain.TestCompileConfigEntries(t, "api", "default", "dc1", "trustdomain.consul", "dc1", nil),
							},
							Err: nil,
						},
					},
					verifySnapshot: func(t testing.TB, snap *ConfigSnapshot) {
						require.Len(t, snap.IngressGateway.WatchedUpstreams, 1)
						require.Len(t, snap.IngressGateway.WatchedUpstreams["api"], 1)
					},
				},
				verificationStage{
					requiredWatches: map[string]verifyWatchRequest{
						"upstream-target:api.default.dc1:api": genVerifyServiceWatch("api", "", "dc1", true),
					},
					events: []cache.UpdateEvent{
						cache.UpdateEvent{
							CorrelationID: "upstream-target:api.default.dc1:api",
							Result: &structs.IndexedCheckServiceNodes{
								Nodes: structs.CheckServiceNodes{
									{
										Node: &structs.Node{
											Node:    "node1",
											Address: "127.0.0.1",
										},
										Service: &structs.NodeService{
											ID:      "api1",
											Service: "api",
										},
									},
								},
							},
							Err: nil,
						},
					},
					verifySnapshot: func(t testing.TB, snap *ConfigSnapshot) {
						require.Len(t, snap.IngressGateway.WatchedUpstreamEndpoints, 1)
						require.Contains(t, snap.IngressGateway.WatchedUpstreamEndpoints, "api")
						require.Len(t, snap.IngressGateway.WatchedUpstreamEndpoints["api"], 1)
						require.Contains(t, snap.IngressGateway.WatchedUpstreamEndpoints["api"], "api.default.dc1")
						require.Equal(t, snap.IngressGateway.WatchedUpstreamEndpoints["api"]["api.default.dc1"],
							structs.CheckServiceNodes{
								{
									Node: &structs.Node{
										Node:    "node1",
										Address: "127.0.0.1",
									},
									Service: &structs.NodeService{
										ID:      "api1",
										Service: "api",
									},
								},
							},
						)
					},
				},
			},
		},
<<<<<<< HEAD
		"ingress-gateway-update-upstreams": testCase{
			ns: structs.NodeService{
				Kind:    structs.ServiceKindIngressGateway,
				ID:      "ingress-gateway",
				Service: "ingress-gateway",
=======
		"terminating-gateway-initial": testCase{
			ns: structs.NodeService{
				Kind:    structs.ServiceKindTerminatingGateway,
				ID:      "terminating-gateway",
				Service: "terminating-gateway",
>>>>>>> 0d347f2a
				Address: "10.0.1.1",
			},
			sourceDC: "dc1",
			stages: []verificationStage{
				verificationStage{
					requiredWatches: map[string]verifyWatchRequest{
						rootsWatchID: genVerifyRootsWatch("dc1"),
<<<<<<< HEAD
						leafWatchID:  genVerifyLeafWatch("ingress-gateway", "dc1"),
=======
						gatewayServicesWatchID: genVerifyServiceSpecificRequest(gatewayServicesWatchID,
							"terminating-gateway", "", "dc1", false),
					},
					verifySnapshot: func(t testing.TB, snap *ConfigSnapshot) {
						require.False(t, snap.Valid(), "gateway without root is not valid")
						require.True(t, snap.ConnectProxy.IsEmpty())
					},
				},
				verificationStage{
					events: []cache.UpdateEvent{
						rootWatchEvent(),
					},
					verifySnapshot: func(t testing.TB, snap *ConfigSnapshot) {
						require.True(t, snap.Valid(), "gateway without services is valid")
						require.True(t, snap.ConnectProxy.IsEmpty())
						require.Equal(t, indexedRoots, snap.Roots)
						require.Empty(t, snap.TerminatingGateway.WatchedServices)
						require.Empty(t, snap.TerminatingGateway.ServiceGroups)
						require.Empty(t, snap.TerminatingGateway.WatchedLeaves)
						require.Empty(t, snap.TerminatingGateway.ServiceLeaves)
						require.Empty(t, snap.TerminatingGateway.WatchedResolvers)
						require.Empty(t, snap.TerminatingGateway.ServiceResolvers)
						require.Empty(t, snap.TerminatingGateway.WatchedIntentions)
						require.Empty(t, snap.TerminatingGateway.GatewayServices)
					},
				},
			},
		},
		"terminating-gateway-handle-update": testCase{
			ns: structs.NodeService{
				Kind:    structs.ServiceKindTerminatingGateway,
				ID:      "terminating-gateway",
				Service: "terminating-gateway",
				Address: "10.0.1.1",
			},
			sourceDC: "dc1",
			stages: []verificationStage{
				verificationStage{
					requiredWatches: map[string]verifyWatchRequest{
						rootsWatchID: genVerifyRootsWatch("dc1"),
						gatewayServicesWatchID: genVerifyServiceSpecificRequest(gatewayServicesWatchID,
							"terminating-gateway", "", "dc1", false),
>>>>>>> 0d347f2a
					},
					events: []cache.UpdateEvent{
						rootWatchEvent(),
						cache.UpdateEvent{
<<<<<<< HEAD
							CorrelationID: leafWatchID,
							Result:        issuedCert,
							Err:           nil,
						},
=======
							CorrelationID: gatewayServicesWatchID,
							Result: &structs.IndexedGatewayServices{
								Services: structs.GatewayServices{
									{
										Service: structs.NewServiceID("db", nil),
										Gateway: structs.NewServiceID("terminating-gateway", nil),
									},
								},
							},
							Err: nil,
						},
					},
					verifySnapshot: func(t testing.TB, snap *ConfigSnapshot) {
						require.True(t, snap.Valid(), "gateway with service list is valid")
						require.Len(t, snap.TerminatingGateway.WatchedServices, 1)
					},
				},
				verificationStage{
					events: []cache.UpdateEvent{
>>>>>>> 0d347f2a
						cache.UpdateEvent{
							CorrelationID: gatewayServicesWatchID,
							Result: &structs.IndexedGatewayServices{
								Services: structs.GatewayServices{
									{
<<<<<<< HEAD
										Gateway: structs.NewServiceID("ingress-gateway", nil),
										Service: structs.NewServiceID("api", nil),
										Port:    9999,
=======
										Service: structs.NewServiceID("db", nil),
										Gateway: structs.NewServiceID("terminating-gateway", nil),
									},
									{
										Service: structs.NewServiceID("billing", nil),
										Gateway: structs.NewServiceID("terminating-gateway", nil),
>>>>>>> 0d347f2a
									},
								},
							},
							Err: nil,
						},
					},
					verifySnapshot: func(t testing.TB, snap *ConfigSnapshot) {
<<<<<<< HEAD
						require.True(t, snap.Valid())
						require.Len(t, snap.IngressGateway.Upstreams, 1)
						require.Len(t, snap.IngressGateway.WatchedDiscoveryChains, 1)
						require.Contains(t, snap.IngressGateway.WatchedDiscoveryChains, "api")
					},
				},
				verificationStage{
					requiredWatches: map[string]verifyWatchRequest{},
					events: []cache.UpdateEvent{
						cache.UpdateEvent{
							CorrelationID: gatewayServicesWatchID,
							Result:        &structs.IndexedGatewayServices{},
=======
						db := structs.NewServiceID("db", nil)
						billing := structs.NewServiceID("billing", nil)

						require.True(t, snap.Valid(), "gateway with service list is valid")
						require.Len(t, snap.TerminatingGateway.WatchedServices, 2)
						require.Contains(t, snap.TerminatingGateway.WatchedServices, db)
						require.Contains(t, snap.TerminatingGateway.WatchedServices, billing)

						require.Len(t, snap.TerminatingGateway.WatchedIntentions, 2)
						require.Contains(t, snap.TerminatingGateway.WatchedIntentions, db)
						require.Contains(t, snap.TerminatingGateway.WatchedIntentions, billing)

						require.Len(t, snap.TerminatingGateway.WatchedLeaves, 2)
						require.Contains(t, snap.TerminatingGateway.WatchedLeaves, db)
						require.Contains(t, snap.TerminatingGateway.WatchedLeaves, billing)

						require.Len(t, snap.TerminatingGateway.WatchedResolvers, 2)
						require.Contains(t, snap.TerminatingGateway.WatchedResolvers, db)
						require.Contains(t, snap.TerminatingGateway.WatchedResolvers, billing)

						require.Len(t, snap.TerminatingGateway.GatewayServices, 2)
						require.Contains(t, snap.TerminatingGateway.GatewayServices, db)
						require.Contains(t, snap.TerminatingGateway.GatewayServices, billing)
					},
				},
				verificationStage{
					requiredWatches: map[string]verifyWatchRequest{
						"external-service:db": genVerifyServiceWatch("db", "", "dc1", false),
					},
					events: []cache.UpdateEvent{
						cache.UpdateEvent{
							CorrelationID: "external-service:db",
							Result: &structs.IndexedCheckServiceNodes{
								Nodes: structs.CheckServiceNodes{
									{
										Node: &structs.Node{
											Node:    "node1",
											Address: "127.0.0.1",
										},
										Service: &structs.NodeService{
											ID:      "db",
											Service: "db",
										},
									},
								},
							},
							Err: nil,
						},
					},
					verifySnapshot: func(t testing.TB, snap *ConfigSnapshot) {
						require.Len(t, snap.TerminatingGateway.ServiceGroups, 1)
						require.Equal(t, snap.TerminatingGateway.ServiceGroups[structs.NewServiceID("db", nil)],
							structs.CheckServiceNodes{
								{
									Node: &structs.Node{
										Node:    "node1",
										Address: "127.0.0.1",
									},
									Service: &structs.NodeService{
										ID:      "db",
										Service: "db",
									},
								},
							},
						)
					},
				},
				verificationStage{
					requiredWatches: map[string]verifyWatchRequest{
						"service-leaf:db": genVerifyLeafWatch("db", "dc1"),
					},
					events: []cache.UpdateEvent{
						cache.UpdateEvent{
							CorrelationID: "service-leaf:db",
							Result:        issuedCert,
>>>>>>> 0d347f2a
							Err:           nil,
						},
					},
					verifySnapshot: func(t testing.TB, snap *ConfigSnapshot) {
<<<<<<< HEAD
						require.True(t, snap.Valid())
						require.Len(t, snap.IngressGateway.Upstreams, 0)
						require.Len(t, snap.IngressGateway.WatchedDiscoveryChains, 0)
						require.NotContains(t, snap.IngressGateway.WatchedDiscoveryChains, "api")
=======
						require.Equal(t, snap.TerminatingGateway.ServiceLeaves[structs.NewServiceID("db", nil)], issuedCert)
					},
				},
				verificationStage{
					requiredWatches: map[string]verifyWatchRequest{
						"service-resolver:db": genVerifyResolverWatch("db", "dc1", structs.ServiceResolver),
					},
					events: []cache.UpdateEvent{
						cache.UpdateEvent{
							CorrelationID: "service-resolver:db",
							Result: &structs.IndexedConfigEntries{
								Kind: structs.ServiceResolver,
								Entries: []structs.ConfigEntry{
									&structs.ServiceResolverConfigEntry{
										Name: "db",
										Kind: structs.ServiceResolver,
										Redirect: &structs.ServiceResolverRedirect{
											Service:    "db",
											Datacenter: "dc2",
										},
									},
								},
							},
							Err: nil,
						},
					},
					verifySnapshot: func(t testing.TB, snap *ConfigSnapshot) {
						want := &structs.ServiceResolverConfigEntry{
							Kind: structs.ServiceResolver,
							Name: "db",
							Redirect: &structs.ServiceResolverRedirect{
								Service:    "db",
								Datacenter: "dc2",
							},
						}
						require.Equal(t, want, snap.TerminatingGateway.ServiceResolvers[structs.NewServiceID("db", nil)])
					},
				},
				verificationStage{
					events: []cache.UpdateEvent{
						cache.UpdateEvent{
							CorrelationID: gatewayServicesWatchID,
							Result: &structs.IndexedGatewayServices{
								Services: structs.GatewayServices{
									{
										Service: structs.NewServiceID("billing", nil),
										Gateway: structs.NewServiceID("terminating-gateway", nil),
									},
								},
							},
							Err: nil,
						},
					},
					verifySnapshot: func(t testing.TB, snap *ConfigSnapshot) {
						billing := structs.NewServiceID("billing", nil)

						require.True(t, snap.Valid(), "gateway with service list is valid")

						// All three watches should have been cancelled for db
						require.Len(t, snap.TerminatingGateway.WatchedServices, 1)
						require.Contains(t, snap.TerminatingGateway.WatchedServices, billing)

						require.Len(t, snap.TerminatingGateway.WatchedIntentions, 1)
						require.Contains(t, snap.TerminatingGateway.WatchedIntentions, billing)

						require.Len(t, snap.TerminatingGateway.WatchedLeaves, 1)
						require.Contains(t, snap.TerminatingGateway.WatchedLeaves, billing)

						require.Len(t, snap.TerminatingGateway.WatchedResolvers, 1)
						require.Contains(t, snap.TerminatingGateway.WatchedResolvers, billing)

						require.Len(t, snap.TerminatingGateway.GatewayServices, 1)
						require.Contains(t, snap.TerminatingGateway.GatewayServices, billing)

						// There was no update event for billing's leaf/endpoints, so length is 0
						require.Len(t, snap.TerminatingGateway.ServiceGroups, 0)
						require.Len(t, snap.TerminatingGateway.ServiceLeaves, 0)
						require.Len(t, snap.TerminatingGateway.ServiceResolvers, 0)
>>>>>>> 0d347f2a
					},
				},
			},
		},
		"connect-proxy":                    newConnectProxyCase(structs.MeshGatewayModeDefault),
		"connect-proxy-mesh-gateway-local": newConnectProxyCase(structs.MeshGatewayModeLocal),
	}

	for name, tc := range cases {
		t.Run(name, func(t *testing.T) {
			state, err := newState(&tc.ns, "")

			// verify building the initial state worked
			require.NoError(t, err)
			require.NotNil(t, state)

			// setup the test logger to use the t.Log
			state.logger = testutil.Logger(t)

			// setup a new testing cache notifier
			cn := newTestCacheNotifier()
			state.cache = cn

			// setup the local datacenter information
			state.source = &structs.QuerySource{
				Datacenter: tc.sourceDC,
			}

			// setup the ctx as initWatches expects this to be there
			state.ctx, state.cancel = context.WithCancel(context.Background())

			// ensure the initial watch setup did not error
			require.NoError(t, state.initWatches())

			// get the initial configuration snapshot
			snap := state.initialConfigSnapshot()

			//--------------------------------------------------------------------
			//
			// All the nested subtests here are to make failures easier to
			// correlate back with the test table
			//
			//--------------------------------------------------------------------

			for idx, stage := range tc.stages {
				require.True(t, t.Run(fmt.Sprintf("stage-%d", idx), func(t *testing.T) {
					for correlationId, verifier := range stage.requiredWatches {
						require.True(t, t.Run(correlationId, func(t *testing.T) {
							// verify that the watch was initiated
							cacheType, request := cn.verifyWatch(t, correlationId)

							// run the verifier if any
							if verifier != nil {
								verifier(t, cacheType, request)
							}
						}))
					}

					// the state is not currently executing the run method in a goroutine
					// therefore we just tell it about the updates
					for eveIdx, event := range stage.events {
						require.True(t, t.Run(fmt.Sprintf("update-%d", eveIdx), func(t *testing.T) {
							require.NoError(t, state.handleUpdate(event, &snap))
						}))
					}

					// verify the snapshot
					if stage.verifySnapshot != nil {
						stage.verifySnapshot(t, &snap)
					}
				}))
			}
		})
	}
}<|MERGE_RESOLUTION|>--- conflicted
+++ resolved
@@ -810,19 +810,71 @@
 				},
 			},
 		},
-<<<<<<< HEAD
 		"ingress-gateway-update-upstreams": testCase{
 			ns: structs.NodeService{
 				Kind:    structs.ServiceKindIngressGateway,
 				ID:      "ingress-gateway",
 				Service: "ingress-gateway",
-=======
+				Address: "10.0.1.1",
+			},
+			sourceDC: "dc1",
+			stages: []verificationStage{
+				verificationStage{
+					requiredWatches: map[string]verifyWatchRequest{
+						rootsWatchID: genVerifyRootsWatch("dc1"),
+						leafWatchID:  genVerifyLeafWatch("ingress-gateway", "dc1"),
+					},
+					events: []cache.UpdateEvent{
+						rootWatchEvent(),
+						cache.UpdateEvent{
+							CorrelationID: leafWatchID,
+							Result:        issuedCert,
+							Err:           nil,
+						},
+						cache.UpdateEvent{
+							CorrelationID: gatewayServicesWatchID,
+							Result: &structs.IndexedGatewayServices{
+								Services: structs.GatewayServices{
+									{
+										Gateway: structs.NewServiceID("ingress-gateway", nil),
+										Service: structs.NewServiceID("api", nil),
+										Port:    9999,
+									},
+								},
+							},
+							Err: nil,
+						},
+					},
+					verifySnapshot: func(t testing.TB, snap *ConfigSnapshot) {
+						require.True(t, snap.Valid())
+						require.Len(t, snap.IngressGateway.Upstreams, 1)
+						require.Len(t, snap.IngressGateway.WatchedDiscoveryChains, 1)
+						require.Contains(t, snap.IngressGateway.WatchedDiscoveryChains, "api")
+					},
+				},
+				verificationStage{
+					requiredWatches: map[string]verifyWatchRequest{},
+					events: []cache.UpdateEvent{
+						cache.UpdateEvent{
+							CorrelationID: gatewayServicesWatchID,
+							Result:        &structs.IndexedGatewayServices{},
+							Err:           nil,
+						},
+					},
+					verifySnapshot: func(t testing.TB, snap *ConfigSnapshot) {
+						require.True(t, snap.Valid())
+						require.Len(t, snap.IngressGateway.Upstreams, 0)
+						require.Len(t, snap.IngressGateway.WatchedDiscoveryChains, 0)
+						require.NotContains(t, snap.IngressGateway.WatchedDiscoveryChains, "api")
+					},
+				},
+			},
+		},
 		"terminating-gateway-initial": testCase{
 			ns: structs.NodeService{
 				Kind:    structs.ServiceKindTerminatingGateway,
 				ID:      "terminating-gateway",
 				Service: "terminating-gateway",
->>>>>>> 0d347f2a
 				Address: "10.0.1.1",
 			},
 			sourceDC: "dc1",
@@ -830,9 +882,6 @@
 				verificationStage{
 					requiredWatches: map[string]verifyWatchRequest{
 						rootsWatchID: genVerifyRootsWatch("dc1"),
-<<<<<<< HEAD
-						leafWatchID:  genVerifyLeafWatch("ingress-gateway", "dc1"),
-=======
 						gatewayServicesWatchID: genVerifyServiceSpecificRequest(gatewayServicesWatchID,
 							"terminating-gateway", "", "dc1", false),
 					},
@@ -875,17 +924,10 @@
 						rootsWatchID: genVerifyRootsWatch("dc1"),
 						gatewayServicesWatchID: genVerifyServiceSpecificRequest(gatewayServicesWatchID,
 							"terminating-gateway", "", "dc1", false),
->>>>>>> 0d347f2a
 					},
 					events: []cache.UpdateEvent{
 						rootWatchEvent(),
 						cache.UpdateEvent{
-<<<<<<< HEAD
-							CorrelationID: leafWatchID,
-							Result:        issuedCert,
-							Err:           nil,
-						},
-=======
 							CorrelationID: gatewayServicesWatchID,
 							Result: &structs.IndexedGatewayServices{
 								Services: structs.GatewayServices{
@@ -905,24 +947,17 @@
 				},
 				verificationStage{
 					events: []cache.UpdateEvent{
->>>>>>> 0d347f2a
 						cache.UpdateEvent{
 							CorrelationID: gatewayServicesWatchID,
 							Result: &structs.IndexedGatewayServices{
 								Services: structs.GatewayServices{
 									{
-<<<<<<< HEAD
-										Gateway: structs.NewServiceID("ingress-gateway", nil),
-										Service: structs.NewServiceID("api", nil),
-										Port:    9999,
-=======
 										Service: structs.NewServiceID("db", nil),
 										Gateway: structs.NewServiceID("terminating-gateway", nil),
 									},
 									{
 										Service: structs.NewServiceID("billing", nil),
 										Gateway: structs.NewServiceID("terminating-gateway", nil),
->>>>>>> 0d347f2a
 									},
 								},
 							},
@@ -930,20 +965,6 @@
 						},
 					},
 					verifySnapshot: func(t testing.TB, snap *ConfigSnapshot) {
-<<<<<<< HEAD
-						require.True(t, snap.Valid())
-						require.Len(t, snap.IngressGateway.Upstreams, 1)
-						require.Len(t, snap.IngressGateway.WatchedDiscoveryChains, 1)
-						require.Contains(t, snap.IngressGateway.WatchedDiscoveryChains, "api")
-					},
-				},
-				verificationStage{
-					requiredWatches: map[string]verifyWatchRequest{},
-					events: []cache.UpdateEvent{
-						cache.UpdateEvent{
-							CorrelationID: gatewayServicesWatchID,
-							Result:        &structs.IndexedGatewayServices{},
-=======
 						db := structs.NewServiceID("db", nil)
 						billing := structs.NewServiceID("billing", nil)
 
@@ -1019,17 +1040,10 @@
 						cache.UpdateEvent{
 							CorrelationID: "service-leaf:db",
 							Result:        issuedCert,
->>>>>>> 0d347f2a
 							Err:           nil,
 						},
 					},
 					verifySnapshot: func(t testing.TB, snap *ConfigSnapshot) {
-<<<<<<< HEAD
-						require.True(t, snap.Valid())
-						require.Len(t, snap.IngressGateway.Upstreams, 0)
-						require.Len(t, snap.IngressGateway.WatchedDiscoveryChains, 0)
-						require.NotContains(t, snap.IngressGateway.WatchedDiscoveryChains, "api")
-=======
 						require.Equal(t, snap.TerminatingGateway.ServiceLeaves[structs.NewServiceID("db", nil)], issuedCert)
 					},
 				},
@@ -1108,7 +1122,6 @@
 						require.Len(t, snap.TerminatingGateway.ServiceGroups, 0)
 						require.Len(t, snap.TerminatingGateway.ServiceLeaves, 0)
 						require.Len(t, snap.TerminatingGateway.ServiceResolvers, 0)
->>>>>>> 0d347f2a
 					},
 				},
 			},
